use crate::{Error, Result};
use file_store::{
    lora_valid_poc::{LoraValidBeaconReport, LoraValidPoc, LoraValidWitnessReport},
    traits::MsgDecode,
};
use helium_crypto::{Keypair, Sign};
use helium_proto::{
    blockchain_txn::Txn, BlockchainPocPathElementV1, BlockchainPocReceiptV1,
    BlockchainPocWitnessV1, BlockchainTxn, BlockchainTxnPocReceiptsV2, Message,
};
use rust_decimal::{prelude::ToPrimitive, Decimal};
use sha2::{Digest, Sha256};
use std::sync::Arc;

type PocPath = Vec<BlockchainPocPathElementV1>;

#[derive(Clone, Debug)]
pub struct TxnDetails {
    pub txn: BlockchainTxn,
    pub hash: Vec<u8>,
    pub hash_b64_url: String,
}

pub fn handle_report_msg(msg: prost::bytes::BytesMut, keypair: Arc<Keypair>) -> Result<TxnDetails> {
    // Path is always single element, till we decide to change it at some point.
    let mut path: PocPath = Vec::with_capacity(1);

    match LoraValidPoc::decode(msg) {
        Ok(lora_valid_poc) => {
            let poc_witnesses = construct_poc_witnesses(lora_valid_poc.witness_reports)?;
            let (poc_receipt, beacon_ts) = construct_poc_receipt(lora_valid_poc.beacon_report)?;

            // TODO: Double check whether the gateway in the poc_receipt is challengee?
            let path_element =
                construct_path_element(poc_receipt.clone().gateway, poc_receipt, poc_witnesses)?;

            path.push(path_element);

            let (bare_txn, hash, hash_b64_url) = construct_bare_txn(path, beacon_ts, &keypair)?;
            Ok(TxnDetails {
                txn: wrap_txn(bare_txn),
                hash,
                hash_b64_url,
            })
        }
        Err(e) => {
            tracing::error!("error: {:?}", e);
            Err(Error::TxnConstruction)
        }
    }
}

fn wrap_txn(txn: BlockchainTxnPocReceiptsV2) -> BlockchainTxn {
    BlockchainTxn {
        txn: Some(Txn::PocReceiptsV2(txn)),
    }
}

fn construct_bare_txn(
    path: PocPath,
    timestamp: i64,
    keypair: &Keypair,
) -> Result<(BlockchainTxnPocReceiptsV2, Vec<u8>, String)> {
    let mut txn = BlockchainTxnPocReceiptsV2 {
        challenger: keypair.public_key().to_vec(),
        secret: vec![],
        onion_key_hash: vec![],
        path,
        fee: 0,
        signature: vec![],
        block_hash: vec![],
        timestamp: timestamp as u64,
    };

    txn.signature = sign_txn(&txn, keypair)?;
    let (txn_hash, txn_hash_b64url) = hash_txn(&txn);
    Ok((txn, txn_hash, txn_hash_b64url))
}

fn construct_path_element(
    challengee: Vec<u8>,
    poc_receipt: BlockchainPocReceiptV1,
    poc_witnesses: Vec<BlockchainPocWitnessV1>,
) -> Result<BlockchainPocPathElementV1> {
    let path_element = BlockchainPocPathElementV1 {
        challengee,
        receipt: Some(poc_receipt),
        witnesses: poc_witnesses,
    };
    Ok(path_element)
}

fn construct_poc_witnesses(
    witness_reports: Vec<LoraValidWitnessReport>,
) -> Result<Vec<BlockchainPocWitnessV1>> {
    let mut poc_witnesses: Vec<BlockchainPocWitnessV1> = Vec::with_capacity(witness_reports.len());
    for witness_report in witness_reports {
        let dec_reward_shares = witness_report.hex_scale * witness_report.reward_unit;
        let reward_shares = dec_reward_shares.to_u32().unwrap_or_default();
        tracing::debug!(
            "witness, hex_scale: {}, reward_unit: {:?}, dec_reward_shares: {:?}, u32_reward_shares: {:?}",
            witness_report.hex_scale,
            witness_report.reward_unit,
            dec_reward_shares,
            reward_shares
        );

        // NOTE: channel is irrelevant now
        let poc_witness = BlockchainPocWitnessV1 {
            gateway: witness_report.report.pub_key.to_vec(),
            timestamp: witness_report.report.timestamp.timestamp() as u64,
            signal: witness_report.report.signal,
            packet_hash: witness_report.report.data,
            signature: witness_report.report.signature,
            snr: witness_report.report.snr as f32,
            frequency: hz_to_mhz(witness_report.report.frequency),
            datarate: witness_report.report.datarate.to_string(),
            channel: 0,
            reward_shares: 1,
        };

        poc_witnesses.push(poc_witness)
    }
    Ok(poc_witnesses)
}

fn hz_to_mhz(freq_hz: u64) -> f32 {
    // MHZTOHZ = 1000000;
    let freq_mhz = Decimal::from(freq_hz) / Decimal::from(1000000);
    freq_mhz.to_f32().unwrap_or_default()
}

<<<<<<< HEAD
fn construct_poc_receipt(beacon_report: LoraValidBeaconReport) -> Result<BlockchainPocReceiptV1> {
    let dec_reward_shares = beacon_report.hex_scale * beacon_report.reward_unit;
    let reward_shares = dec_reward_shares.to_u32().unwrap_or_default();
    tracing::debug!(
        "receipt, hex_scale: {}, reward_unit: {:?}, dec_reward_shares: {:?}, u32_reward_shares: {:?}",
        beacon_report.hex_scale,
        beacon_report.reward_unit,
        dec_reward_shares,
        reward_shares
    );

    // NOTE: signal, origin, snr and addr_hash are irrelevant now
    Ok(BlockchainPocReceiptV1 {
        gateway: beacon_report.report.pub_key.to_vec(),
        timestamp: beacon_report.report.timestamp.timestamp() as u64,
        signal: 0,
        data: beacon_report.report.data,
        origin: 0,
        signature: beacon_report.report.signature,
        snr: 0.0,
        frequency: hz_to_mhz(beacon_report.report.frequency),
        channel: beacon_report.report.channel,
        datarate: beacon_report.report.datarate.to_string(),
        tx_power: beacon_report.report.tx_power,
        addr_hash: vec![],
        reward_shares: 1,
    })
=======
fn construct_poc_receipt(
    beacon_report: LoraValidBeaconReport,
) -> Result<(BlockchainPocReceiptV1, i64)> {
    let reward_shares = (beacon_report.hex_scale * beacon_report.reward_unit)
        .to_u32()
        .unwrap_or_default();
    let beacon_ts = beacon_report.report.timestamp.timestamp();

    // NOTE: signal, origin, snr and addr_hash are irrelevant now
    Ok((
        BlockchainPocReceiptV1 {
            gateway: beacon_report.report.pub_key.to_vec(),
            timestamp: beacon_ts as u64,
            signal: 0,
            data: beacon_report.report.data,
            origin: 0,
            signature: beacon_report.report.signature,
            snr: 0.0,
            frequency: hz_to_mhz(beacon_report.report.frequency),
            channel: beacon_report.report.channel,
            datarate: beacon_report.report.datarate.to_string(),
            tx_power: beacon_report.report.tx_power,
            addr_hash: vec![],
            reward_shares,
        },
        beacon_ts,
    ))
>>>>>>> d2119aa3
}

fn hash_txn(txn: &BlockchainTxnPocReceiptsV2) -> (Vec<u8>, String) {
    let mut txn = txn.clone();
    txn.signature = vec![];
    let digest = Sha256::digest(txn.encode_to_vec()).to_vec();
    (
        digest.clone(),
        base64::encode_config(&digest, base64::URL_SAFE_NO_PAD),
    )
}

fn sign_txn(txn: &BlockchainTxnPocReceiptsV2, keypair: &Keypair) -> Result<Vec<u8>> {
    let mut txn = txn.clone();
    txn.signature = vec![];
    Ok(keypair.sign(&txn.encode_to_vec())?)
}<|MERGE_RESOLUTION|>--- conflicted
+++ resolved
@@ -130,8 +130,9 @@
     freq_mhz.to_f32().unwrap_or_default()
 }
 
-<<<<<<< HEAD
-fn construct_poc_receipt(beacon_report: LoraValidBeaconReport) -> Result<BlockchainPocReceiptV1> {
+fn construct_poc_receipt(
+    beacon_report: LoraValidBeaconReport,
+) -> Result<(BlockchainPocReceiptV1, i64)> {
     let dec_reward_shares = beacon_report.hex_scale * beacon_report.reward_unit;
     let reward_shares = dec_reward_shares.to_u32().unwrap_or_default();
     tracing::debug!(
@@ -142,29 +143,6 @@
         reward_shares
     );
 
-    // NOTE: signal, origin, snr and addr_hash are irrelevant now
-    Ok(BlockchainPocReceiptV1 {
-        gateway: beacon_report.report.pub_key.to_vec(),
-        timestamp: beacon_report.report.timestamp.timestamp() as u64,
-        signal: 0,
-        data: beacon_report.report.data,
-        origin: 0,
-        signature: beacon_report.report.signature,
-        snr: 0.0,
-        frequency: hz_to_mhz(beacon_report.report.frequency),
-        channel: beacon_report.report.channel,
-        datarate: beacon_report.report.datarate.to_string(),
-        tx_power: beacon_report.report.tx_power,
-        addr_hash: vec![],
-        reward_shares: 1,
-    })
-=======
-fn construct_poc_receipt(
-    beacon_report: LoraValidBeaconReport,
-) -> Result<(BlockchainPocReceiptV1, i64)> {
-    let reward_shares = (beacon_report.hex_scale * beacon_report.reward_unit)
-        .to_u32()
-        .unwrap_or_default();
     let beacon_ts = beacon_report.report.timestamp.timestamp();
 
     // NOTE: signal, origin, snr and addr_hash are irrelevant now
@@ -186,7 +164,6 @@
         },
         beacon_ts,
     ))
->>>>>>> d2119aa3
 }
 
 fn hash_txn(txn: &BlockchainTxnPocReceiptsV2) -> (Vec<u8>, String) {
