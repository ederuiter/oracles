--- conflicted
+++ resolved
@@ -16,7 +16,6 @@
 sample-data = ["async-compression", "futures-util"]
 
 [dependencies]
-<<<<<<< HEAD
 dotenv = "0"
 thiserror = "1"
 
@@ -43,9 +42,7 @@
 metrics-exporter-prometheus = "0.11.0"
 rand = "*"
 async-trait = "*"
-=======
 async-compression = {version="*", optional=true}
->>>>>>> 9fb3936d
 #aws-config = "0"
 #aws-sdk-s3 = "0"
 #clap = {version = "3", features = ["derive"]}
